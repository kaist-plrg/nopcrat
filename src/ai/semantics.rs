--- conflicted
+++ resolved
@@ -605,14 +605,10 @@
             ("", "cast", "ToPrimitive", "to_u64")
             | ("", "num", _, "count_ones" | "trailing_zeros" | "leading_zeros")
             | ("", "", "mem", "size_of" | "align_of") => AbsValue::top_uint(),
-<<<<<<< HEAD
-            ("", "", "panicking", "panic" | "begin_panic") => {
+            ("", "", "panicking", "panic" | "begin_panic" | "panic_explicit") => {
                 call_kind = CallKind::RustEffect(None);
                 AbsValue::bot()
             }
-=======
-            ("", "", "panicking", "panic" | "begin_panic" | "panic_explicit") => AbsValue::bot(),
->>>>>>> ab9ab73b
             ("", "vec", _, "leak")
             | ("ops", "deref", "Deref", "deref")
             | ("ops", "deref", "DerefMut", "deref_mut") => AbsValue::top_ptr(),
