use std::{
    collections::{BTreeMap, BTreeSet, VecDeque},
    fmt::Write as _,
    path::Path,
};

use etrace::some_or;
use rustc_abi::VariantIdx;
use rustc_data_structures::graph::Successors;
use rustc_hash::{FxHashMap, FxHashSet};
use rustc_hir::{
    def::{DefKind, Res},
    intravisit::Visitor as HVisitor,
    Expr, ExprKind, HirId, QPath,
};
use rustc_index::bit_set::DenseBitSet;
use rustc_middle::{
    hir::nested_filter,
<<<<<<< HEAD
    mir::{
        visit::{MutatingUseContext, NonMutatingUseContext, PlaceContext, Visitor as MVisitor},
        BasicBlock, Body, Local, Location, StatementKind, Terminator, TerminatorKind,
    },
    ty::{AdtKind, Ty, TyCtxt, TyKind, TypeAndMut},
=======
    mir::{BasicBlock, Body, Local, Location, StatementKind, TerminatorKind},
    ty::{AdtKind, Ty, TyCtxt, TyKind},
>>>>>>> ab9ab73b
};
use rustc_mir_dataflow::Analysis as _;
use rustc_session::config::Input;
use rustc_span::{def_id::DefId, source_map::SourceMap, Span};
use serde::{Deserialize, Serialize};

<<<<<<< HEAD
use super::{
    domains::*,
    semantics::{CallKind, TransferedTerminator},
};
use crate::{
    rustc_data_structures::graph::WithSuccessors as _, rustc_mir_dataflow::Analysis as _, *,
};
=======
use super::{domains::*, semantics::TransferedTerminator};
use crate::{compile_util, compile_util::LoHi, graph};
>>>>>>> ab9ab73b

#[derive(Debug, Clone)]
pub struct AnalysisConfig {
    pub max_loop_head_states: usize,
    pub widening: bool,
    pub verbose: bool,
    pub print_functions: BTreeSet<String>,
    pub function_times: Option<usize>,
}

impl Default for AnalysisConfig {
    fn default() -> Self {
        Self {
            max_loop_head_states: 1,
            widening: true,
            verbose: false,
            print_functions: BTreeSet::new(),
            function_times: None,
        }
    }
}

pub type AnalysisResult = BTreeMap<String, FnAnalysisRes>;

#[derive(Debug, Serialize, Deserialize)]
pub struct FnAnalysisRes {
    pub output_params: Vec<OutputParam>,
    pub wbrs: Vec<WriteBeforeReturn>,
    pub rcfws: Rcfws,
}

#[derive(Debug, Serialize, Deserialize)]
pub struct WriteBeforeReturn {
    pub span: LoHi,
    pub mays: BTreeSet<usize>,
    pub musts: BTreeSet<usize>,
}

// Removable checks for Write s
pub type Rcfws = BTreeMap<usize, BTreeSet<LoHi>>;

pub fn analyze_path(path: &Path, conf: &AnalysisConfig) -> AnalysisResult {
    analyze_input(compile_util::path_to_input(path), conf)
}

pub fn analyze_code(code: &str, conf: &AnalysisConfig) -> AnalysisResult {
    analyze_input(compile_util::str_to_input(code), conf)
}

pub fn analyze_input(input: Input, conf: &AnalysisConfig) -> AnalysisResult {
    let config = compile_util::make_config(input);
    compile_util::run_compiler(config, |tcx| {
        analyze(tcx, conf)
            .into_iter()
            .filter_map(|(def_id, (_, res))| {
                if res.output_params.is_empty() {
                    None
                } else {
                    Some((tcx.def_path_str(def_id), res))
                }
            })
            .collect::<Vec<_>>()
    })
    .unwrap()
    .into_iter()
    .collect()
}

#[derive(Debug, Clone, Copy, PartialEq, Eq, PartialOrd, Ord)]
enum Write {
    All,
    Partial,
    None,
}

pub fn analyze(
    tcx: TyCtxt<'_>,
    conf: &AnalysisConfig,
) -> FxHashMap<DefId, (FunctionSummary, FnAnalysisRes)> {
    let mut call_graph = FxHashMap::default();
    let mut inputs_map = FxHashMap::default();
    for id in tcx.hir_free_items() {
        let item = tcx.hir_item(id);
        if item.ident.name.to_ident_string() == "main" {
            continue;
        }
        let inputs = if let rustc_hir::ItemKind::Fn { sig, .. } = &item.kind {
            sig.decl.inputs.len()
        } else {
            continue;
        };
        let def_id = item.item_id().owner_id.def_id.to_def_id();
        inputs_map.insert(def_id, inputs);
        let mut visitor = CallVisitor::new(tcx);
        visitor.visit_item(item);
        call_graph.insert(def_id, visitor.callees);
    }

    let funcs: FxHashSet<_> = call_graph.keys().cloned().collect();
    for callees in call_graph.values_mut() {
        callees.retain(|callee| funcs.contains(callee));
    }
    let (graph, elems) = graph::compute_sccs(&call_graph);
    let inv_graph = graph::inverse(&graph);
    let po: Vec<_> = graph::post_order(&graph, &inv_graph)
        .into_iter()
        .flatten()
        .collect();

    let mut visitor = FnPtrVisitor::new(tcx);
    tcx.hir_visit_all_item_likes_in_crate(&mut visitor);

    let info_map: FxHashMap<_, _> = funcs
        .iter()
        .map(|def_id| {
            let inputs = inputs_map[def_id];
            let body = tcx.optimized_mir(def_id);
            let param_tys = get_param_tys(body, inputs, tcx);
            let pre_rpo_map = get_rpo_map(body);
            let loop_blocks = get_loop_blocks(body, &pre_rpo_map);
            let rpo_map = compute_rpo_map(body, &loop_blocks);
            let dead_locals = get_dead_locals(body, tcx);
            let fn_ptr = visitor.fn_ptrs.contains(def_id);
            let info = FuncInfo {
                inputs,
                param_tys,
                loop_blocks,
                rpo_map,
                dead_locals,
                fn_ptr,
            };
            (*def_id, info)
        })
        .collect();

    let mut ptr_params_map = FxHashMap::default();
    let mut output_params_map = FxHashMap::default();
    let mut summaries = FxHashMap::default();
    let mut results = FxHashMap::default();
    let mut wm_map = FxHashMap::default();
    let mut call_args_map = FxHashMap::default();
    let mut analysis_times: FxHashMap<_, u128> = FxHashMap::default();

    let mut wbrs: FxHashMap<DefId, Vec<WriteBeforeReturn>> = FxHashMap::default();
    let mut bb_musts: FxHashMap<DefId, BTreeMap<BasicBlock, BTreeSet<usize>>> =
        FxHashMap::default();
    let mut is_units = FxHashMap::default();

    let mut rcfws = FxHashMap::default();

    for id in &po {
        let def_ids = &elems[id];
        let recursive = if def_ids.len() == 1 {
            let def_id = def_ids.iter().next().unwrap();
            call_graph[def_id].contains(def_id)
        } else {
            true
        };

        loop {
            if recursive {
                for def_id in def_ids {
                    let _ = summaries.try_insert(*def_id, FunctionSummary::bot());
                }
            }

            let mut need_rerun = false;
            for def_id in def_ids {
                let start = std::time::Instant::now();

                let mut analyzer = Analyzer::new(tcx, &info_map[def_id], conf, &summaries);
                let body = tcx.optimized_mir(*def_id);
                if conf.verbose {
                    println!(
                        "{:?} {} {}",
                        def_id,
                        body.basic_blocks.len(),
                        body.local_decls.len()
                    );
                }

                let AnalyzedBody {
                    states,
                    writes_map,
                    init_state,
                    null_checks_map,
                    call_info_map,
                } = analyzer.analyze_body(body);
                if conf.print_functions.contains(&tcx.def_path_str(def_id)) {
                    tracing::info!(
                        "{:?}\n{}",
                        def_id,
                        analysis_result_to_string(body, &states, tcx.sess.source_map()).unwrap()
                    );
                }
                let nullable_params = analyzer.find_nullable_params(
                    tcx,
                    &states,
                    body,
                    &writes_map,
                    &null_checks_map,
                    &call_info_map,
                );

                let nullable_paths: Vec<_> = nullable_params
                    .iter()
                    .flat_map(|p| analyzer.expands_path(&AbsPath(vec![*p])))
                    .collect();

                let ret_location = return_location(body);

                let mut wbr = vec![];
                let mut bb_must = BTreeMap::new();

                let mut stack = vec![];

                if let Some(ret_location) = ret_location {
                    if let Some((ret_loc_assign0, ret_loc)) =
                        exists_assign0(body, ret_location.block)
                    {
                        stack.push((ret_loc, ret_loc_assign0));
                    } else if let Some(v) = body.basic_blocks.predecessors().get(ret_location.block)
                    {
                        for i in v {
                            if let Some((sp, ret_loc)) = exists_assign0(body, *i) {
                                stack.push((ret_loc, sp));
                            }
                        }
                    }

                    let empty_map = BTreeMap::new();
                    for (loc, sp) in stack.iter() {
                        let writes: Vec<_> = states
                            .get(loc)
                            .unwrap_or(&empty_map)
                            .values()
                            .map(|st| st.writes.as_set())
                            .collect();
                        let musts: BTreeSet<_> = writes
                            .iter()
                            .copied()
                            .fold(None, |acc: Option<BTreeSet<_>>, ws| {
                                Some(match acc {
                                    Some(acc) => acc.intersection(ws).cloned().collect(),
                                    None => ws.clone(),
                                })
                            })
                            .unwrap_or_default()
                            .iter()
                            .map(|p| p.base() - 1)
                            .collect();
                        let mays: BTreeSet<_> =
                            writes.into_iter().flatten().map(|p| p.base() - 1).collect();
                        let span = LoHi::from_span(*sp);
                        bb_must.insert(loc.block, musts.clone());
                        wbr.push(WriteBeforeReturn { span, mays, musts });
                    }
                }

                wbrs.insert(*def_id, wbr);
                bb_musts.insert(*def_id, bb_must);
                is_units.insert(*def_id, stack.is_empty());

                let mut return_states = ret_location
                    .and_then(|ret| states.get(&ret))
                    .cloned()
                    .unwrap_or_default();
                for st in return_states.values_mut() {
                    st.writes.remove(&nullable_params);
                    st.add_excludes(nullable_paths.iter().cloned());
                }
                let summary = FunctionSummary::new(init_state, return_states);
                results.insert(*def_id, states);
                ptr_params_map.insert(*def_id, analyzer.ptr_params);
                wm_map.insert(*def_id, writes_map);
                call_args_map.insert(*def_id, analyzer.call_args);

                let (summary, updated) = if let Some(old) = summaries.get(def_id) {
                    let new_summary = summary.join(old);
                    let updated = !new_summary.ord(old);
                    (new_summary, updated)
                } else {
                    (summary, false)
                };
                summaries.insert(*def_id, summary);
                need_rerun |= updated;

                *analysis_times.entry(*def_id).or_default() += start.elapsed().as_millis();
            }

            if !need_rerun {
                for def_id in def_ids {
                    let mut analyzer = Analyzer::new(tcx, &info_map[def_id], conf, &summaries);
                    analyzer.ptr_params = ptr_params_map.remove(def_id).unwrap();
                    let summary = &summaries[def_id];
                    let return_ptrs = analyzer.get_return_ptrs(summary);
                    let mut output_params =
                        analyzer.find_output_params(summary, &return_ptrs, *def_id);
                    let writes_map = wm_map.remove(def_id).unwrap();
                    let call_args = call_args_map.remove(def_id).unwrap();
                    let result = results.remove(def_id).unwrap();
                    for p in &mut output_params {
                        analyzer.find_complete_write(p, &result, &writes_map, &call_args, *def_id);
                    }

                    let body = tcx.optimized_mir(*def_id);
                    let bb_must = &bb_musts[def_id];
                    let mut rcfw: Rcfws = BTreeMap::new();

                    if !is_units[def_id] {
                        for p in &output_params {
                            let OutputParam {
                                index,
                                complete_writes,
                                ..
                            } = p;
                            for complete_write in complete_writes {
                                let CompleteWrite {
                                    block,
                                    statement_index,
                                    ..
                                } = complete_write;

                                let mut stack = vec![BasicBlock::from_usize(*block)];
                                let mut visited: BTreeSet<_> = stack.iter().cloned().collect();

                                let always_write = loop {
                                    if let Some(bb) = stack.pop() {
                                        if let Some(musts) = bb_must.get(&bb) {
                                            if !musts.contains(index) {
                                                break false;
                                            }
                                        }

                                        let term = body.basic_blocks[bb].terminator();
                                        for bb in term.successors() {
                                            if !visited.contains(&bb) {
                                                visited.insert(bb);
                                                stack.push(bb);
                                            }
                                        }
                                    } else {
                                        break true;
                                    }
                                };

                                if always_write {
                                    let location = Location {
                                        block: BasicBlock::from_usize(*block),
                                        statement_index: *statement_index,
                                    };
                                    let span = LoHi::from_span(body.source_info(location).span);
                                    let entry = rcfw.entry(*index);
                                    entry.or_default().insert(span);
                                }
                            }
                        }
                    }

                    rcfws.insert(*def_id, rcfw);
                    output_params_map.insert(*def_id, output_params);
                }
                break;
            }
        }
    }

    if conf.max_loop_head_states <= 1 {
        wbrs.clear();
        rcfws.clear();
    }

    if let Some(n) = &conf.function_times {
        let mut analysis_times: Vec<_> = analysis_times.into_iter().collect();
        analysis_times.sort_by_key(|(_, t)| u128::MAX - *t);
        for (def_id, t) in analysis_times.iter().take(*n) {
            let f = tcx.def_path(*def_id).to_string_no_crate_verbose();
            let body = tcx.optimized_mir(*def_id);
            let blocks = body.basic_blocks.len();
            let stmts = body_size(body);
            println!("{:?} {} {} {:.3}", f, blocks, stmts, *t as f32 / 1000.0);
        }
    }

    summaries
        .into_iter()
        .map(|(def_id, summary)| {
            let output_params = output_params_map.remove(&def_id).unwrap();
            let wbrs = wbrs.remove(&def_id).unwrap_or_default();
            let rcfws = rcfws.remove(&def_id).unwrap_or_default();
            let res = FnAnalysisRes {
                output_params,
                wbrs,
                rcfws,
            };
            (def_id, (summary, res))
        })
        .collect()
}

#[derive(Debug, Clone, Copy, Serialize, Deserialize)]
pub struct CompleteWrite {
    pub block: usize,
    pub statement_index: usize,
    pub write_arg: Option<usize>,
}

#[derive(Debug, Serialize, Deserialize)]
pub struct OutputParam {
    pub index: usize,
    pub must: bool,
    pub return_values: ReturnValues,
    pub complete_writes: Vec<CompleteWrite>,
}

#[derive(Debug, Clone, Serialize, Deserialize)]
pub enum ReturnValues {
    None,
    Int(AbsInt, AbsInt),
    Uint(AbsUint, AbsUint),
    Bool(AbsBool, AbsBool),
}

#[derive(Debug, Clone)]
struct FuncInfo {
    inputs: usize,
    param_tys: Vec<TypeInfo>,
    loop_blocks: BTreeMap<BasicBlock, BTreeSet<BasicBlock>>,
    rpo_map: BTreeMap<BasicBlock, usize>,
    dead_locals: Vec<DenseBitSet<Local>>,
    fn_ptr: bool,
}

impl FuncInfo {
    fn expands_path(&self, place: &AbsPath) -> Vec<AbsPath> {
        expands_path(&place.0, &self.param_tys, vec![])
            .into_iter()
            .map(AbsPath)
            .collect()
    }
}

pub struct Analyzer<'a, 'tcx> {
    pub tcx: TyCtxt<'tcx>,
    info: &'a FuncInfo,
    conf: &'a AnalysisConfig,
    pub summaries: &'a FxHashMap<DefId, FunctionSummary>,
    pub ptr_params: Vec<usize>,
    pub call_args: BTreeMap<Location, BTreeMap<usize, usize>>,
}

struct AnalyzedBody {
    states: BTreeMap<Location, BTreeMap<(MustPathSet, MustPathSet), AbsState>>,
    writes_map: BTreeMap<Location, BTreeSet<AbsPath>>,
    init_state: AbsState,
    null_checks_map: BTreeMap<usize, BTreeSet<Location>>,
    call_info_map: BTreeMap<Location, Vec<CallKind>>,
}

enum StatementCheck {
    None,
    UseExist,
    Overwritten,
}

impl<'a, 'tcx> Analyzer<'a, 'tcx> {
    fn new(
        tcx: TyCtxt<'tcx>,
        info: &'a FuncInfo,
        conf: &'a AnalysisConfig,
        summaries: &'a FxHashMap<DefId, FunctionSummary>,
    ) -> Self {
        Self {
            tcx,
            info,
            conf,
            summaries,
            ptr_params: vec![],
            call_args: BTreeMap::new(),
        }
    }

    fn get_return_ptrs(&self, summary: &FunctionSummary) -> BTreeSet<usize> {
        summary
            .return_states
            .values()
            .flat_map(|st| {
                let v = st.local.get(0);
                self.get_read_paths_of_ptr(&v.ptrv, &[])
            })
            .map(|p| p.base())
            .collect()
    }

    // Check if any local in idxs is used in the following blocks
    fn check_local_uses(
        &self,
        tcx: TyCtxt<'tcx>,
        body: &Body<'tcx>,
        block: &BasicBlock,
        locs: &BTreeSet<&Location>,
        idxs: &BTreeSet<usize>,
    ) -> bool {
        let mut work_list = VecDeque::new();
        work_list.extend(body.basic_blocks.successors(*block));
        let mut visited = BTreeSet::new();
        let mut visitor = LocalVisitor::new(tcx, idxs.clone());

        while let Some(bb) = work_list.pop_front() {
            if visited.insert(bb) {
                let bbd = &body.basic_blocks[bb];
                let mut overwritten = false;

                for (i, stmt) in bbd.statements.iter().enumerate() {
                    let loc = Location {
                        block: bb,
                        statement_index: i,
                    };

                    if !locs.contains(&loc) {
                        visitor.clear();
                        visitor.visit_statement(stmt, loc);
                        match visitor.check_result {
                            Some(StatementCheck::None) => continue, /* no use -- continue to check next statement */
                            Some(StatementCheck::UseExist) => return false, // found a use
                            Some(StatementCheck::Overwritten) => {
                                overwritten = true;
                                break;
                            } /* value is overwritten -- stop checking */
                            None => {}
                        }
                    }
                }

                if overwritten {
                    continue;
                }

                let term = bbd.terminator();
                let loc = Location {
                    block: bb,
                    statement_index: bbd.statements.len(),
                };

                if !locs.contains(&loc) {
                    visitor.clear();
                    visitor.visit_terminator(term, loc);
                    match visitor.check_result {
                        Some(StatementCheck::None) => continue,
                        Some(StatementCheck::UseExist) => return false,
                        Some(StatementCheck::Overwritten) => break,
                        None => {}
                    }
                }
                work_list.extend(body.basic_blocks.successors(bb));
            }
        }
        true
    }

    fn check_terminator_pure(
        &self,
        loc: &Location,
        local_writes: &mut BTreeSet<usize>,
        param: usize,
        call_info_map: &BTreeMap<Location, Vec<CallKind>>,
        term: &Terminator<'_>,
    ) -> bool {
        match &term.kind {
            TerminatorKind::Call { destination, .. } => {
                let call_info = call_info_map.get(loc).unwrap();
                let idx = destination.local.index();
                // check the destination of call
                if idx == 0 {
                    return false;
                }
                if idx != param || !destination.is_indirect_first_projection() {
                    local_writes.insert(idx);
                }

                // check the writes of callee
                call_info.iter().all(|kind| match kind {
                    CallKind::Method | CallKind::RustPure => true,
                    CallKind::C | CallKind::TOP | CallKind::RustEffect(None) | CallKind::Intra => {
                        false
                    }
                    CallKind::RustEffect(Some(bases)) => {
                        bases.iter().all(|p| match p {
                            AbsBase::Local(idx) => {
                                // Defer the check to the caller
                                local_writes.insert(*idx);
                                true
                            }
                            AbsBase::Heap => false,
                            AbsBase::Null | AbsBase::Arg(_) => true,
                        })
                    }
                })
            }
            TerminatorKind::InlineAsm { .. } => false,
            _ => true,
        }
    }

    fn check_assign_pure(
        &self,
        locs: &mut BTreeSet<usize>,
        param: usize,
        stmt: &StatementKind<'_>,
    ) -> bool {
        if let StatementKind::Assign(box (place, _)) = stmt {
            let idx = place.local.index();
            if idx == param && place.is_indirect_first_projection() {
                return true;
            }
            if idx == 0 {
                return false;
            }
            locs.insert(idx);
            true
        } else {
            unreachable!("{:?}", stmt)
        }
    }

    fn extract_locs(
        &self,
        diffs: &'a BTreeMap<BasicBlock, BTreeSet<Location>>,
    ) -> BTreeSet<&Location> {
        diffs
            .values()
            .flat_map(|locs| locs.iter())
            .collect::<BTreeSet<_>>()
    }

    fn is_reachable_from(&self, loc: &Location, check: &Location, body: &Body<'_>) -> bool {
        if check.block == loc.block {
            // loc and check should be different
            return check.statement_index < loc.statement_index;
        }

        let dominators = body.basic_blocks.dominators();

        if dominators.dominates(check.block, loc.block) {
            return true;
        }

        let mut visited = BTreeSet::new();
        let mut work_list = VecDeque::from(vec![check.block]);
        while let Some(bb) = work_list.pop_front() {
            if bb == loc.block {
                return true;
            }
            // If we reach a loop head, stop searching that path
            if self.info.loop_blocks.contains_key(&bb)
                && self.info.loop_blocks[&bb].contains(&check.block)
            {
                continue;
            }
            if visited.insert(bb) {
                work_list.extend(body.basic_blocks.successors(bb));
            }
        }
        false
    }

    // To derive the set of non-null locations, we check the location is reachable from
    // any null check (is_null) location
    fn compute_reachable_locs(
        &self,
        body: &Body<'_>,
        null_checks_map: &'a BTreeMap<usize, BTreeSet<Location>>,
        diff_locs: BTreeSet<Location>,
        param: usize,
    ) -> BTreeMap<BasicBlock, BTreeSet<Location>> {
        let mut reachable_group: BTreeMap<BasicBlock, BTreeSet<Location>> = BTreeMap::new();
        if let Some(null_checks) = null_checks_map.get(&param) {
            for loc in diff_locs {
                if null_checks
                    .iter()
                    .rev()
                    .any(|check_loc| self.is_reachable_from(&loc, check_loc, body))
                {
                    reachable_group.entry(loc.block).or_default().insert(loc);
                }
            }
        }
        reachable_group
    }

    // We consider a parameter to be nullable if below sets are not the same:
    // 1. The set of locations that are reachable when x is non-null and have side-effects
    // 2. The set of locations that are reachable when x is null and have side-effects
    fn find_nullable_params(
        &self,
        tcx: TyCtxt<'tcx>,
        result: &BTreeMap<Location, BTreeMap<(MustPathSet, MustPathSet), AbsState>>,
        body: &Body<'tcx>,
        writes_map: &BTreeMap<Location, BTreeSet<AbsPath>>,
        null_checks_map: &BTreeMap<usize, BTreeSet<Location>>,
        call_info_map: &BTreeMap<Location, Vec<CallKind>>,
    ) -> BTreeSet<usize> {
        let (nonnull_locs, null_locs) = compute_nonnull_null_locs(result, self.info.inputs);

        nonnull_locs
            .into_iter()
            .zip(null_locs)
            .enumerate()
            .filter_map(|(i, (nonnull, null))| {
                if null.is_empty() {
                    return None;
                }

                let param = i + 1;
                let nonnull_diff =
                    self.compute_reachable_locs(body, null_checks_map, &nonnull - &null, param);
                let null_diff =
                    self.compute_reachable_locs(body, null_checks_map, &null - &nonnull, param);
                let nonnull_locs = self.extract_locs(&nonnull_diff);
                let null_locs = self.extract_locs(&null_diff);

                let check = |block, locs: &BTreeSet<_>, diff_locs| {
                    let mut local_writes = BTreeSet::new();
                    locs.iter().all(|loc| {
                        let writes = writes_map.get(loc).unwrap();
                        let Location {
                            block,
                            statement_index,
                        } = loc;

                        if writes.iter().any(|p| p.base() != param) {
                            return false;
                        }

                        let bbd = &body.basic_blocks[*block];
                        if *statement_index < bbd.statements.len() {
                            let stmt = &bbd.statements[*statement_index];
                            self.check_assign_pure(&mut local_writes, param, &stmt.kind)
                        } else {
                            let term = bbd.terminator();
                            self.check_terminator_pure(
                                loc,
                                &mut local_writes,
                                param,
                                call_info_map,
                                term,
                            )
                        }
                    }) && self.check_local_uses(tcx, body, block, diff_locs, &local_writes)
                };
                if nonnull_diff
                    .iter()
                    .all(|(b, locs)| check(b, locs, &nonnull_locs))
                    && null_diff.iter().all(|(b, locs)| check(b, locs, &null_locs))
                {
                    None
                } else {
                    Some(param)
                }
            })
            .collect()
    }

    fn find_output_params(
        &self,
        summary: &FunctionSummary,
        return_ptrs: &BTreeSet<usize>,
        def_id: DefId,
    ) -> Vec<OutputParam> {
        if self.info.fn_ptr || summary.return_states.values().any(|st| st.writes.is_bot()) {
            return vec![];
        }

        let reads: BTreeSet<_> = summary
            .return_states
            .values()
            .flat_map(|st| st.reads.as_set())
            .map(|p| p.base())
            .collect();
        let excludes: BTreeSet<_> = summary
            .return_states
            .values()
            .flat_map(|st| st.excludes.as_set())
            .map(|p| p.base())
            .collect();

        let body = self.tcx.optimized_mir(def_id);
        let mut writes = vec![];
        for i in 1..=self.info.inputs {
            if reads.contains(&i)
                || excludes.contains(&i)
                || return_ptrs.contains(&i)
                || self.info.param_tys[i] == TypeInfo::Union
            {
                continue;
            }

            let ty = &body.local_decls[Local::from_usize(i)].ty;
            let TyKind::RawPtr(ty, ..) = ty.kind() else {
                continue;
            };
            if ty.is_c_void(self.tcx) {
                continue;
            }

            let expanded: BTreeSet<_> = self
                .expands_path(&AbsPath(vec![i]))
                .into_iter()
                .map(|p| p.0)
                .collect();
            let wrs: Vec<_> = summary
                .return_states
                .values()
                .filter_map(|st| {
                    if st.nulls.contains(&AbsPath(vec![i])) {
                        None
                    } else {
                        let writes: BTreeSet<_> = st
                            .writes
                            .iter()
                            .filter_map(|p| {
                                if p.base() == i {
                                    Some(p.0.clone())
                                } else {
                                    None
                                }
                            })
                            .collect();
                        let w = if writes.is_empty() {
                            Write::None
                        } else if writes == expanded {
                            Write::All
                        } else {
                            Write::Partial
                        };
                        let rv = st.local.get(0).clone();
                        Some((w, rv))
                    }
                })
                .collect();

            if wrs.iter().any(|(w, _)| *w == Write::All)
                && wrs.iter().all(|(w, _)| *w != Write::Partial)
            {
                writes.push((i, wrs));
            }
        }
        if writes.is_empty() {
            return vec![];
        }

        let ret_ty = &body.local_decls[Local::from_usize(0)].ty;
        writes
            .into_iter()
            .map(|(index, wrs)| {
                let must = wrs.iter().all(|(w, _)| *w == Write::All);
                let return_values = if !must {
                    let (wst, nwst): (Vec<_>, Vec<_>) =
                        wrs.into_iter().partition(|(w, _)| *w == Write::All);
                    let w = wst
                        .into_iter()
                        .map(|(_, v)| v)
                        .reduce(|a, b| a.join(&b))
                        .unwrap();
                    let nw = nwst
                        .into_iter()
                        .map(|(_, v)| v)
                        .reduce(|a, b| a.join(&b))
                        .unwrap();
                    match ret_ty.kind() {
                        TyKind::Int(_) => ReturnValues::Int(w.intv.clone(), nw.intv.clone()),
                        TyKind::Uint(_) => ReturnValues::Uint(w.uintv.clone(), nw.uintv.clone()),
                        TyKind::Bool => ReturnValues::Bool(w.boolv, nw.boolv),
                        _ => ReturnValues::None,
                    }
                } else {
                    ReturnValues::None
                };
                OutputParam {
                    index: index - 1,
                    must,
                    return_values,
                    complete_writes: vec![],
                }
            })
            .collect()
    }

    fn find_complete_write(
        &self,
        param: &mut OutputParam,
        result: &BTreeMap<Location, BTreeMap<(MustPathSet, MustPathSet), AbsState>>,
        writes_map: &BTreeMap<Location, BTreeSet<AbsPath>>,
        call_args: &BTreeMap<Location, BTreeMap<usize, usize>>,
        def_id: DefId,
    ) {
        if param.must {
            return;
        }

        let paths = self.expands_path(&AbsPath(vec![param.index + 1]));

        let body = self.tcx.optimized_mir(def_id);
        let predecessors = body.basic_blocks.predecessors();
        for (location, sts) in result {
            let complete = sts.keys().any(|(w, _)| {
                let w = w.as_set();
                paths.iter().all(|p| w.contains(p))
            });
            if !complete {
                continue;
            }
            let prevs = if location.statement_index == 0 {
                predecessors[location.block]
                    .iter()
                    .map(|bb| {
                        let bbd = &body.basic_blocks[*bb];
                        Location {
                            block: *bb,
                            statement_index: bbd.statements.len(),
                        }
                    })
                    .collect()
            } else {
                let mut l = *location;
                l.statement_index -= 1;
                vec![l]
            };
            for prev in prevs {
                let sts = some_or!(result.get(&prev), continue);
                let pcomplete = sts.keys().all(|(w, _)| {
                    let w = w.as_set();
                    paths.iter().all(|p| w.contains(p))
                });
                if pcomplete {
                    continue;
                }
                let writes = some_or!(writes_map.get(&prev), continue);
                let pwrite = paths.iter().any(|p| writes.contains(p));
                if !pwrite {
                    continue;
                }
                let Location {
                    block,
                    statement_index,
                } = prev;
                let write_arg = call_args
                    .get(&prev)
                    .and_then(|call_args| call_args.get(&param.index))
                    .cloned();
                let block = block.as_usize();
                let cw = CompleteWrite {
                    block,
                    statement_index,
                    write_arg,
                };
                param.complete_writes.push(cw);
            }
        }
    }

    fn analyze_body(&mut self, body: &Body<'tcx>) -> AnalyzedBody {
        let mut start_state = AbsState::bot();
        start_state.writes = MustPathSet::top();
        start_state.nulls = MustPathSet::top();

        for i in 1..=self.info.inputs {
            let ty = &body.local_decls[Local::from_usize(i)].ty;
            let v = if let TyKind::RawPtr(ty, ..) = ty.kind() {
                let v = self.top_value_of_ty(ty);
                let idx = start_state.args.push(v);
                self.ptr_params.push(i);
                AbsValue::arg(idx)
            } else {
                self.top_value_of_ty(ty)
            };
            start_state.local.set(i, v);
        }

        let init_state = start_state.clone();

        let start_label = Label {
            location: Location::START,
            writes: start_state.writes.clone(),
            nulls: start_state.nulls.clone(),
        };
        let bot = AbsState::bot();

        let loop_heads: BTreeSet<Location> = self
            .info
            .loop_blocks
            .keys()
            .map(|bb| bb.start_location())
            .collect();
        let mut merging_blocks = if self.conf.max_loop_head_states <= 1 {
            self.info.loop_blocks.values().flatten().cloned().collect()
        } else {
            BTreeSet::new()
        };

        let (states, writes_map, null_checks_map, call_info_map) = 'analysis_loop: loop {
            let mut work_list = WorkList::new(&self.info.rpo_map);
            work_list.push(start_label.clone());

            let mut states: BTreeMap<_, BTreeMap<_, _>> = BTreeMap::new();
            states.entry(start_label.location).or_default().insert(
                (start_label.writes.clone(), start_label.nulls.clone()),
                start_state.clone(),
            );
            let mut writes_map: BTreeMap<_, BTreeSet<_>> = BTreeMap::new();
            let mut null_checks_map: BTreeMap<usize, BTreeSet<_>> = BTreeMap::new();
            let mut call_info_map: BTreeMap<_, Vec<_>> = BTreeMap::new();

            self.call_args.clear();
            while let Some(label) = work_list.pop() {
                let state = states
                    .get(&label.location)
                    .and_then(|states| states.get(&(label.writes.clone(), label.nulls.clone())))
                    .unwrap_or(&bot);
                let Location {
                    block,
                    statement_index,
                } = label.location;
                let bbd = &body.basic_blocks[block];
                let (new_next_states, next_locations, writes) =
                    if statement_index < bbd.statements.len() {
                        let stmt = &bbd.statements[statement_index];
                        let (new_next_state, writes) = self.transfer_statement(stmt, state);
                        let next_location = Location {
                            block,
                            statement_index: statement_index + 1,
                        };
                        (vec![new_next_state], vec![next_location], writes)
                    } else {
                        let TransferedTerminator {
                            next_states,
                            next_locations,
                            writes,
                            null_check,
                            call_info,
                        } = self.transfer_terminator(bbd.terminator(), state, label.location);
                        // Record locations and states of is_null checks
                        if let Some(arg) = null_check {
                            null_checks_map
                                .entry(arg)
                                .or_default()
                                .insert(label.location);
                        }
                        // Record locations and call info of function calls
                        call_info_map
                            .entry(label.location)
                            .or_default()
                            .extend(call_info);
                        (next_states, next_locations, writes)
                    };
                writes_map.entry(label.location).or_default().extend(writes);

                for location in &next_locations {
                    let dead_locals = &self.info.dead_locals[location.block.as_usize()];
                    if merging_blocks.contains(&location.block) {
                        let next_state = if let Some(states) = states.get(location) {
                            assert_eq!(states.len(), 1);
                            states.first_key_value().unwrap().1
                        } else {
                            &bot
                        };
                        let mut joined = next_state.clone();
                        if let Some(st) = new_next_states.first() {
                            let mut new_next_state = st.clone();
                            for st in new_next_states.iter().skip(1) {
                                new_next_state = new_next_state.join(st);
                            }
                            if loop_heads.contains(location) && self.conf.widening {
                                joined = joined.widen(&new_next_state);
                            } else {
                                joined = joined.join(&new_next_state);
                            }
                        }
                        if location.statement_index == 0 {
                            joined.local.clear_dead_locals(dead_locals);
                        }
                        if !joined.ord(next_state) {
                            work_list.remove_location(*location);
                            let next_label = Label {
                                location: *location,
                                writes: joined.writes.clone(),
                                nulls: joined.nulls.clone(),
                            };
                            work_list.push(next_label);

                            let mut new_map = BTreeMap::new();
                            new_map.insert((joined.writes.clone(), joined.nulls.clone()), joined);
                            states.insert(*location, new_map);
                        }
                    } else {
                        for new_next_state in &new_next_states {
                            let next_state = states
                                .get(location)
                                .and_then(|states| {
                                    states.get(&(
                                        new_next_state.writes.clone(),
                                        new_next_state.nulls.clone(),
                                    ))
                                })
                                .unwrap_or(&bot);
                            let mut joined = if loop_heads.contains(location) && self.conf.widening
                            {
                                next_state.widen(new_next_state)
                            } else {
                                next_state.join(new_next_state)
                            };
                            if location.statement_index == 0 {
                                joined.local.clear_dead_locals(dead_locals);
                            }
                            if !joined.ord(next_state) {
                                let next_label = Label {
                                    location: *location,
                                    writes: new_next_state.writes.clone(),
                                    nulls: new_next_state.nulls.clone(),
                                };
                                states.entry(*location).or_default().insert(
                                    (next_label.writes.clone(), next_label.nulls.clone()),
                                    joined,
                                );
                                work_list.push(next_label);
                            }
                        }
                    }
                }
                let mut restart = false;
                for next_location in next_locations {
                    for blocks in self.info.loop_blocks.values() {
                        if !blocks.contains(&next_location.block) {
                            continue;
                        }
                        let len = states[&next_location].keys().len();
                        if len > self.conf.max_loop_head_states {
                            merging_blocks.extend(blocks);
                            restart = true;
                        }
                    }
                }
                if restart {
                    continue 'analysis_loop;
                }
            }
            break (states, writes_map, null_checks_map, call_info_map);
        };

        AnalyzedBody {
            states,
            writes_map,
            init_state,
            null_checks_map,
            call_info_map,
        }
    }

    pub fn expands_path(&self, place: &AbsPath) -> Vec<AbsPath> {
        self.info.expands_path(place)
    }

    pub fn def_id_to_string(&self, def_id: DefId) -> String {
        self.tcx.def_path(def_id).to_string_no_crate_verbose()
    }

    pub fn span_to_string(&self, span: Span) -> String {
        self.tcx.sess.source_map().span_to_snippet(span).unwrap()
    }
}

#[derive(Clone, Debug)]
pub struct FunctionSummary {
    pub init_state: AbsState,
    pub return_states: BTreeMap<(MustPathSet, MustPathSet), AbsState>,
}

impl FunctionSummary {
    fn new(
        init_state: AbsState,
        return_states: BTreeMap<(MustPathSet, MustPathSet), AbsState>,
    ) -> Self {
        Self {
            init_state,
            return_states,
        }
    }

    fn bot() -> Self {
        Self {
            init_state: AbsState::bot(),
            return_states: BTreeMap::new(),
        }
    }

    fn join(&self, other: &Self) -> Self {
        let init_state = self.init_state.join(&other.init_state);
        let keys: BTreeSet<_> = self
            .return_states
            .keys()
            .chain(other.return_states.keys())
            .cloned()
            .collect();
        let return_states = keys
            .into_iter()
            .map(|k| {
                let v = match (self.return_states.get(&k), other.return_states.get(&k)) {
                    (Some(v1), Some(v2)) => v1.join(v2),
                    (Some(v), None) | (None, Some(v)) => (*v).clone(),
                    _ => unreachable!(),
                };
                (k, v)
            })
            .collect();
        Self::new(init_state, return_states)
    }

    fn ord(&self, other: &Self) -> bool {
        self.init_state.ord(&other.init_state) && {
            self.return_states
                .iter()
                .all(|(k, v)| other.return_states.get(k).is_some_and(|w| v.ord(w)))
        }
    }
}

struct CallVisitor<'tcx> {
    tcx: TyCtxt<'tcx>,
    callees: FxHashSet<DefId>,
}

impl<'tcx> CallVisitor<'tcx> {
    fn new(tcx: TyCtxt<'tcx>) -> Self {
        Self {
            tcx,
            callees: FxHashSet::default(),
        }
    }
}

impl<'tcx> HVisitor<'tcx> for CallVisitor<'tcx> {
    type NestedFilter = nested_filter::OnlyBodies;

    fn maybe_tcx(&mut self) -> Self::MaybeTyCtxt {
        self.tcx
    }

    fn visit_expr(&mut self, expr: &'tcx Expr<'tcx>) {
        if let ExprKind::Call(callee, _) = expr.kind {
            if let ExprKind::Path(QPath::Resolved(_, path)) = callee.kind {
                if let Res::Def(DefKind::Fn, def_id) = path.res {
                    self.callees.insert(def_id);
                }
            }
        }
        rustc_hir::intravisit::walk_expr(self, expr);
    }
}

struct FnPtrVisitor<'tcx> {
    tcx: TyCtxt<'tcx>,
    callees: BTreeSet<HirId>,
    fn_ptrs: FxHashSet<DefId>,
}

impl<'tcx> FnPtrVisitor<'tcx> {
    fn new(tcx: TyCtxt<'tcx>) -> Self {
        Self {
            tcx,
            callees: BTreeSet::new(),
            fn_ptrs: FxHashSet::default(),
        }
    }
}

impl<'tcx> HVisitor<'tcx> for FnPtrVisitor<'tcx> {
    type NestedFilter = nested_filter::OnlyBodies;

    fn maybe_tcx(&mut self) -> Self::MaybeTyCtxt {
        self.tcx
    }

    fn visit_expr(&mut self, expr: &'tcx Expr<'tcx>) {
        match expr.kind {
            ExprKind::Call(callee, _) => {
                self.callees.insert(callee.hir_id);
            }
            ExprKind::Path(QPath::Resolved(_, path)) => {
                if !self.callees.contains(&expr.hir_id) {
                    if let Res::Def(def_kind, def_id) = path.res {
                        if def_kind.is_fn_like() {
                            self.fn_ptrs.insert(def_id);
                        }
                    }
                }
            }
            _ => {}
        }
        rustc_hir::intravisit::walk_expr(self, expr);
    }
}

struct LocalVisitor<'tcx> {
    _tcx: TyCtxt<'tcx>,
    idx: BTreeSet<usize>,
    check_result: Option<StatementCheck>,
}

impl<'tcx> LocalVisitor<'tcx> {
    fn new(tcx: TyCtxt<'tcx>, idx: BTreeSet<usize>) -> Self {
        Self {
            _tcx: tcx,
            idx,
            check_result: None,
        }
    }

    fn clear(&mut self) {
        self.check_result = None;
    }
}

impl<'tcx> MVisitor<'tcx> for LocalVisitor<'tcx> {
    fn visit_local(&mut self, local: Local, context: PlaceContext, _location: Location) {
        if self.idx.contains(&local.index()) {
            match context {
                PlaceContext::MutatingUse(MutatingUseContext::Store)
                | PlaceContext::MutatingUse(MutatingUseContext::Call)
                | PlaceContext::MutatingUse(MutatingUseContext::AsmOutput)
                | PlaceContext::MutatingUse(MutatingUseContext::Yield) => {
                    self.check_result = Some(StatementCheck::Overwritten);
                }
                PlaceContext::NonMutatingUse(NonMutatingUseContext::Copy)
                | PlaceContext::NonMutatingUse(NonMutatingUseContext::Move)
                | PlaceContext::NonMutatingUse(NonMutatingUseContext::Projection) => {
                    self.check_result = Some(StatementCheck::UseExist);
                }
                _ => {
                    self.check_result = Some(StatementCheck::None);
                }
            }
        }
    }
}

#[derive(Debug, Clone, PartialEq, Eq, PartialOrd, Ord)]
pub struct Label {
    pub location: Location,
    pub writes: MustPathSet,
    pub nulls: MustPathSet,
}

#[derive(Debug)]
struct WorkList<'a> {
    rpo_map: &'a BTreeMap<BasicBlock, usize>,
    labels: BTreeMap<(usize, usize), Vec<Label>>,
}

impl<'a> WorkList<'a> {
    fn new(rpo_map: &'a BTreeMap<BasicBlock, usize>) -> Self {
        Self {
            rpo_map,
            labels: BTreeMap::new(),
        }
    }

    fn pop(&mut self) -> Option<Label> {
        let mut entry = self.labels.first_entry()?;
        let labels = entry.get_mut();
        let label = labels.pop().unwrap();
        if labels.is_empty() {
            entry.remove();
        }
        Some(label)
    }

    fn push(&mut self, label: Label) {
        let block_idx = self.rpo_map[&label.location.block];
        let labels = self
            .labels
            .entry((block_idx, label.location.statement_index))
            .or_default();
        if !labels.contains(&label) {
            labels.push(label)
        }
    }

    fn remove_location(&mut self, location: Location) {
        let block_idx = self.rpo_map[&location.block];
        self.labels.remove(&(block_idx, location.statement_index));
    }

    #[allow(unused)]
    fn len(&self) -> usize {
        self.labels.values().map(|v| v.len()).sum()
    }
}

#[derive(Clone, Debug, PartialEq, Eq, PartialOrd, Ord)]
pub enum TypeInfo {
    Struct(Vec<TypeInfo>),
    Union,
    NonStruct,
}

impl TypeInfo {
    fn from_ty<'tcx>(ty: &Ty<'tcx>, tcx: TyCtxt<'tcx>) -> Self {
        if let TyKind::Adt(adt_def, generic_args) = ty.kind() {
            match adt_def.adt_kind() {
                AdtKind::Struct => {
                    let variant = adt_def.variant(VariantIdx::from_usize(0));
                    let tys = variant
                        .fields
                        .iter()
                        .map(|field| Self::from_ty(&field.ty(tcx, generic_args), tcx))
                        .collect();
                    Self::Struct(tys)
                }
                AdtKind::Union => Self::Union,
                AdtKind::Enum => Self::NonStruct,
            }
        } else {
            Self::NonStruct
        }
    }
}

fn analysis_result_to_string(
    body: &Body<'_>,
    states: &BTreeMap<Location, BTreeMap<(MustPathSet, MustPathSet), AbsState>>,
    source_map: &SourceMap,
) -> Result<String, Box<dyn std::error::Error>> {
    let mut res = String::new();
    for block in body.basic_blocks.indices() {
        let bbd = &body.basic_blocks[block];
        writeln!(&mut res, "block {:?}", block)?;
        for (statement_index, stmt) in bbd.statements.iter().enumerate() {
            let location = Location {
                block,
                statement_index,
            };
            if let Some(states) = states.get(&location) {
                for state in states.values() {
                    writeln!(&mut res, "{:?}", state)?;
                }
            }
            writeln!(&mut res, "{:?}", stmt)?;
            if let Ok(s) = source_map.span_to_snippet(stmt.source_info.span) {
                writeln!(&mut res, "{}", s)?;
            }
        }
        if let Some(terminator) = bbd.terminator.as_ref() {
            let location = Location {
                block,
                statement_index: bbd.statements.len(),
            };
            if let Some(states) = states.get(&location) {
                for state in states.values() {
                    writeln!(&mut res, "{:?}", state)?;
                }
            }
            writeln!(&mut res, "{:?}", terminator)?;
            if let Ok(s) = source_map.span_to_snippet(terminator.source_info.span) {
                writeln!(&mut res, "{}", s)?;
            }
        }
    }
    Ok(res)
}

fn get_param_tys<'tcx>(body: &Body<'tcx>, inputs: usize, tcx: TyCtxt<'tcx>) -> Vec<TypeInfo> {
    let mut param_tys = vec![];
    for (i, local) in body.local_decls.iter().enumerate() {
        if i > inputs {
            break;
        }
        let ty = if let TyKind::RawPtr(ty, ..) = local.ty.kind() {
            TypeInfo::from_ty(ty, tcx)
        } else {
            TypeInfo::NonStruct
        };
        param_tys.push(ty);
    }
    param_tys
}

fn return_location(body: &Body<'_>) -> Option<Location> {
    for block in body.basic_blocks.indices() {
        let bbd = &body.basic_blocks[block];
        if let Some(terminator) = &bbd.terminator {
            if terminator.kind == TerminatorKind::Return {
                let location = Location {
                    block,
                    statement_index: bbd.statements.len(),
                };
                return Some(location);
            }
        }
    }
    None
}

fn exists_assign0(body: &Body<'_>, bb: BasicBlock) -> Option<(Span, Location)> {
    for (i, stmt) in body.basic_blocks[bb].statements.iter().enumerate() {
        if let StatementKind::Assign(rb) = &stmt.kind {
            if (**rb).0.local.as_u32() == 0u32 {
                return Some((
                    stmt.source_info.span,
                    Location {
                        block: bb,
                        statement_index: i,
                    },
                ));
            }
        }
    }
    let term = body.basic_blocks[bb].terminator();
    if let TerminatorKind::Call {
        func: _,
        args: _,
        destination,
        target,
        unwind: _,
        call_source: _,
        fn_span: _,
    } = term.kind
    {
        if destination.local.as_u32() == 0u32 {
            return Some((
                term.source_info.span,
                Location {
                    block: target.unwrap(),
                    statement_index: 0,
                },
            ));
        }
    }
    None
}

fn get_rpo_map(body: &Body<'_>) -> BTreeMap<BasicBlock, usize> {
    body.basic_blocks
        .reverse_postorder()
        .iter()
        .enumerate()
        .map(|(i, bb)| (*bb, i))
        .collect()
}

fn get_loop_blocks(
    body: &Body<'_>,
    rpo_map: &BTreeMap<BasicBlock, usize>,
) -> BTreeMap<BasicBlock, BTreeSet<BasicBlock>> {
    let dominators = body.basic_blocks.dominators();
    let loop_heads: BTreeSet<_> = body
        .basic_blocks
        .indices()
        .flat_map(|bb| {
            assert!(dominators.is_reachable(bb));
            let mut doms: Vec<_> =
                std::iter::successors(Some(bb), |&bb_| dominators.immediate_dominator(bb_))
                    .collect();
            let succs: BTreeSet<_> = body.basic_blocks.successors(bb).collect();
            doms.retain(|dom| succs.contains(dom));
            doms
        })
        .collect();
    let mut loop_heads: Vec<_> = loop_heads.into_iter().collect();
    loop_heads.sort_by_key(|bb| rpo_map[bb]);

    let succ_map: FxHashMap<_, FxHashSet<_>> = body
        .basic_blocks
        .indices()
        .map(|bb| (bb, body.basic_blocks.successors(bb).collect()))
        .collect();
    let mut inv_map = graph::inverse(&succ_map);
    loop_heads
        .into_iter()
        .map(|head| {
            let reachables = graph::reachable_vertices(&inv_map, head);
            for succs in inv_map.values_mut() {
                succs.remove(&head);
            }
            let loop_blocks = body
                .basic_blocks
                .indices()
                .filter(|bb| dominators.dominates(head, *bb) && reachables.contains(bb))
                .collect();
            (head, loop_blocks)
        })
        .collect()
}

fn compute_rpo_map(
    body: &Body<'_>,
    loop_blocks: &BTreeMap<BasicBlock, BTreeSet<BasicBlock>>,
) -> BTreeMap<BasicBlock, usize> {
    fn traverse(
        current: BasicBlock,
        visited: &mut BTreeSet<BasicBlock>,
        po: &mut Vec<BasicBlock>,
        body: &Body<'_>,
        loop_blocks: &BTreeMap<BasicBlock, BTreeSet<BasicBlock>>,
    ) {
        if visited.contains(&current) {
            return;
        }
        visited.insert(current);
        let loops: Vec<_> = loop_blocks
            .values()
            .filter(|blocks| blocks.contains(&current))
            .collect();
        let mut succs: Vec<_> = body.basic_blocks.successors(current).collect();
        succs.sort_by_key(|succ| loops.iter().filter(|blocks| blocks.contains(succ)).count());
        for succ in succs {
            traverse(succ, visited, po, body, loop_blocks);
        }
        po.push(current);
    }
    let mut visited = BTreeSet::new();
    let mut rpo = vec![];
    traverse(
        BasicBlock::from_usize(0),
        &mut visited,
        &mut rpo,
        body,
        loop_blocks,
    );
    rpo.reverse();
    rpo.into_iter().enumerate().map(|(i, bb)| (bb, i)).collect()
}

fn get_dead_locals<'tcx>(body: &Body<'tcx>, tcx: TyCtxt<'tcx>) -> Vec<DenseBitSet<Local>> {
    let mut borrowed_locals = rustc_mir_dataflow::impls::borrowed_locals(body);
    borrowed_locals.insert(Local::from_usize(0));
    let mut cursor = rustc_mir_dataflow::impls::MaybeLiveLocals
        .iterate_to_fixpoint(tcx, body, None)
        .into_results_cursor(body);
    body.basic_blocks
        .indices()
        .map(|bb| {
            cursor.seek_to_block_start(bb);
            let live_locals = cursor.get();
            let mut borrowed_or_live_locals = borrowed_locals.clone();
            borrowed_or_live_locals.union(live_locals);
            let mut dead_locals = DenseBitSet::new_filled(body.local_decls.len());
            dead_locals.subtract(&borrowed_or_live_locals);
            dead_locals
        })
        .collect()
}

fn expands_path(path: &[usize], tys: &[TypeInfo], mut curr: Vec<usize>) -> Vec<Vec<usize>> {
    if let Some(first) = path.first() {
        curr.push(*first);
        if let Some(ty) = tys.get(*first) {
            if let TypeInfo::Struct(fields) = ty {
                expands_path(&path[1..], fields, curr)
            } else {
                vec![curr]
            }
        } else {
            vec![]
        }
    } else {
        tys.iter()
            .enumerate()
            .flat_map(|(n, ty)| {
                let mut curr = curr.clone();
                curr.push(n);
                if let TypeInfo::Struct(fields) = ty {
                    expands_path(path, fields, curr)
                } else {
                    vec![curr]
                }
            })
            .collect()
    }
}

// Compute locations where the parameters are non-null or null
fn compute_nonnull_null_locs(
    result: &BTreeMap<Location, BTreeMap<(MustPathSet, MustPathSet), AbsState>>,
    inputs: usize,
) -> (Vec<BTreeSet<Location>>, Vec<BTreeSet<Location>>) {
    let mut nonnull_locs = vec![BTreeSet::new(); inputs];
    let mut null_locs = vec![BTreeSet::new(); inputs];
    for (loc, sts) in result {
        for (_, nulls) in sts.keys() {
            for i in 0..inputs {
                let path = AbsPath(vec![i + 1]);
                if nulls.contains(&path) {
                    null_locs[i].insert(*loc);
                } else {
                    nonnull_locs[i].insert(*loc);
                }
            }
        }
    }
    (nonnull_locs, null_locs)
}

#[allow(unused)]
fn body_size(body: &Body<'_>) -> usize {
    body.basic_blocks
        .iter()
        .map(|bbd| bbd.statements.len() + bbd.terminator.is_some() as usize)
        .sum()
}

#[allow(unused)]
fn show_body(body: &Body<'_>, stmt: bool, term: bool) {
    for bb in body.basic_blocks.indices() {
        println!("{:?}", bb);
        let bbd = &body.basic_blocks[bb];
        if stmt {
            for stmt in &bbd.statements {
                println!("{:?}", stmt);
            }
        }
        if term {
            if let Some(term) = &bbd.terminator {
                println!("{:?}", term.kind);
            }
        }
    }
}<|MERGE_RESOLUTION|>--- conflicted
+++ resolved
@@ -16,34 +16,22 @@
 use rustc_index::bit_set::DenseBitSet;
 use rustc_middle::{
     hir::nested_filter,
-<<<<<<< HEAD
     mir::{
         visit::{MutatingUseContext, NonMutatingUseContext, PlaceContext, Visitor as MVisitor},
         BasicBlock, Body, Local, Location, StatementKind, Terminator, TerminatorKind,
     },
-    ty::{AdtKind, Ty, TyCtxt, TyKind, TypeAndMut},
-=======
-    mir::{BasicBlock, Body, Local, Location, StatementKind, TerminatorKind},
     ty::{AdtKind, Ty, TyCtxt, TyKind},
->>>>>>> ab9ab73b
 };
 use rustc_mir_dataflow::Analysis as _;
 use rustc_session::config::Input;
 use rustc_span::{def_id::DefId, source_map::SourceMap, Span};
 use serde::{Deserialize, Serialize};
 
-<<<<<<< HEAD
 use super::{
     domains::*,
     semantics::{CallKind, TransferedTerminator},
 };
-use crate::{
-    rustc_data_structures::graph::WithSuccessors as _, rustc_mir_dataflow::Analysis as _, *,
-};
-=======
-use super::{domains::*, semantics::TransferedTerminator};
 use crate::{compile_util, compile_util::LoHi, graph};
->>>>>>> ab9ab73b
 
 #[derive(Debug, Clone)]
 pub struct AnalysisConfig {
